--- conflicted
+++ resolved
@@ -9,11 +9,7 @@
 readme = "README.md"
 requires-python = ">=3.7"
 classifiers = ["Programming Language :: Python :: 3"]
-<<<<<<< HEAD
 version = "2.6.1"
-=======
-version = "2.6.0"
->>>>>>> f708b76d
 dependencies = [
     "pydantic>=2.4.2",
     "pydantic-settings>=2.0.3",
